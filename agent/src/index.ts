--- conflicted
+++ resolved
@@ -69,10 +69,6 @@
 import { teeMarlinPlugin } from "@elizaos/plugin-tee-marlin";
 import { tonPlugin } from "@elizaos/plugin-ton";
 import { webSearchPlugin } from "@elizaos/plugin-web-search";
-<<<<<<< HEAD
-import { echoChamberPlugin } from "@elizaos/plugin-echochambers";
-import { thirdwebPlugin } from "@elizaos/plugin-thirdweb";
-=======
 import { zksyncEraPlugin } from "@elizaos/plugin-zksync-era";
 
 import { availPlugin } from "@elizaos/plugin-avail";
@@ -81,7 +77,7 @@
 import { artheraPlugin } from "@elizaos/plugin-arthera";
 import { stargazePlugin } from "@elizaos/plugin-stargaze";
 
->>>>>>> c8f1c084
+import { thirdwebPlugin } from "@elizaos/plugin-thirdweb";
 import Database from "better-sqlite3";
 import fs from "fs";
 import net from "net";
@@ -668,7 +664,7 @@
             getSecret(character, "OPEN_WEATHER_API_KEY")
                 ? openWeatherPlugin
                 : null,
-          getSecret(character, "ARTHERA_PRIVATE_KEY")?.startsWith("0x")
+            getSecret(character, "ARTHERA_PRIVATE_KEY")?.startsWith("0x")
                 ? artheraPlugin
                 : null,
         ].filter(Boolean),

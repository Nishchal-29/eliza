--- conflicted
+++ resolved
@@ -1,9 +1,5 @@
 {
-<<<<<<< HEAD
     "name": "@elizaos-plugins/client-farcaster",
-=======
-    "name": "@elizaos/client-farcaster",
->>>>>>> 2dbf2cc0
     "version": "0.25.6-alpha.1",
     "type": "module",
     "main": "dist/index.js",
@@ -37,11 +33,8 @@
         "test": "vitest run",
         "test:watch": "vitest watch",
         "test:coverage": "vitest run --coverage"
-<<<<<<< HEAD
-=======
     },
     "publishConfig": {
         "access": "public"
->>>>>>> 2dbf2cc0
     }
 }
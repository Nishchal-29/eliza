import { composeContext } from "@ai16z/eliza";
import { generateMessageResponse, generateShouldRespond } from "@ai16z/eliza";
import {
    Content,
    HandlerCallback,
    IAgentRuntime,
    IBrowserService,
    ISpeechService,
    IVideoService,
    Media,
    Memory,
    ModelClass,
    ServiceType,
    State,
    UUID,
} from "@ai16z/eliza";
import { stringToUuid, getEmbeddingZeroVector } from "@ai16z/eliza";
import {
    ChannelType,
    Client,
    Message as DiscordMessage,
    TextChannel,
} from "discord.js";
import { elizaLogger } from "@ai16z/eliza";
import { AttachmentManager } from "./attachments.ts";
import { VoiceManager } from "./voice.ts";
import {
    discordShouldRespondTemplate,
    discordMessageHandlerTemplate,
} from "./templates.ts";
import {
    IGNORE_RESPONSE_WORDS,
    LOSE_INTEREST_WORDS,
    MESSAGE_CONSTANTS,
    MESSAGE_LENGTH_THRESHOLDS,
    RESPONSE_CHANCES,
    TEAM_COORDINATION,
    TIMING_CONSTANTS,
} from "./constants";
import {
    sendMessageInChunks,
    canSendMessage,
    cosineSimilarity,
} from "./utils.ts";

interface MessageContext {
    content: string;
    timestamp: number;
}

export type InterestChannels = {
    [key: string]: {
        currentHandler: string | undefined;
        lastMessageSent: number;
        messages: { userId: UUID; userName: string; content: Content }[];
        previousContext?: MessageContext;
        contextSimilarityThreshold?: number;
    };
};

export class MessageManager {
    private client: Client;
    private runtime: IAgentRuntime;
    private attachmentManager: AttachmentManager;
    private interestChannels: InterestChannels = {};
    private discordClient: any;
    private voiceManager: VoiceManager;

    constructor(discordClient: any, voiceManager: VoiceManager) {
        this.client = discordClient.client;
        this.voiceManager = voiceManager;
        this.discordClient = discordClient;
        this.runtime = discordClient.runtime;
        this.attachmentManager = new AttachmentManager(this.runtime);
    }

    async handleMessage(message: DiscordMessage) {
        if (
            message.interaction ||
            message.author.id ===
                this.client.user?.id /* || message.author?.bot*/
        ) {
            return;
        }

        if (
            this.runtime.character.clientConfig?.discord
                ?.shouldIgnoreBotMessages &&
            message.author?.bot
        ) {
            return;
        }

        // Check for mentions-only mode setting
<<<<<<< HEAD
        if (this.runtime.character.clientConfig?.discord?.shouldRespondOnlyToMentions) {
            if(!this._isMessageForMe(message)) {
=======
        if (
            this.runtime.character.clientConfig?.discord
                ?.shouldRespondOnlyToMentions
        ) {
            if (!this._isMessageForMe(message)) {
>>>>>>> bf60b960
                return;
            }
        }

        if (
            this.runtime.character.clientConfig?.discord
                ?.shouldIgnoreDirectMessages &&
            message.channel.type === ChannelType.DM
        ) {
            return;
        }

        const userId = message.author.id as UUID;
        const userName = message.author.username;
        const name = message.author.displayName;
        const channelId = message.channel.id;
        const isDirectlyMentioned = this._isMessageForMe(message);
        const hasInterest = this._checkInterest(message.channelId);

        // Team handling
        if (
            this.runtime.character.clientConfig?.discord?.isPartOfTeam &&
            !this.runtime.character.clientConfig?.discord
                ?.shouldRespondOnlyToMentions
        ) {
            const authorId = this._getNormalizedUserId(message.author.id);

            if (
                !this._isTeamLeader() &&
                this._isRelevantToTeamMember(message.content, channelId)
            ) {
                this.interestChannels[message.channelId] = {
                    currentHandler: this.client.user?.id,
                    lastMessageSent: Date.now(),
                    messages: [],
                };
            }

            const isTeamRequest = this._isTeamCoordinationRequest(
                message.content
            );
            const isLeader = this._isTeamLeader();

            // After team-wide responses, check if we should maintain interest
            if (hasInterest && !isDirectlyMentioned) {
                const lastSelfMemories =
                    await this.runtime.messageManager.getMemories({
                        roomId: stringToUuid(
                            channelId + "-" + this.runtime.agentId
                        ),
                        unique: false,
                        count: 5,
                    });

                const lastSelfSortedMemories = lastSelfMemories
                    ?.filter((m) => m.userId === this.runtime.agentId)
                    .sort((a, b) => (b.createdAt || 0) - (a.createdAt || 0));

                const isRelevant = this._isRelevantToTeamMember(
                    message.content,
                    channelId,
                    lastSelfSortedMemories?.[0]
                );

                if (!isRelevant) {
                    // Clearing interest - conversation not relevant to team member
                    delete this.interestChannels[message.channelId];
                    return;
                }
            }

            if (isTeamRequest) {
                if (isLeader) {
                    this.interestChannels[message.channelId] = {
                        currentHandler: this.client.user?.id,
                        lastMessageSent: Date.now(),
                        messages: [],
                    };
                } else {
                    // Set temporary interest for this response
                    this.interestChannels[message.channelId] = {
                        currentHandler: this.client.user?.id,
                        lastMessageSent: Date.now(),
                        messages: [],
                    };

                    // Clear interest after this cycle unless directly mentioned
                    if (!isDirectlyMentioned) {
                        // Use existing message cycle to clear interest
                        this.interestChannels[
                            message.channelId
                        ].lastMessageSent = 0;
                    }
                }
            }

            // Check for other team member mentions
            const otherTeamMembers =
                this.runtime.character.clientConfig.discord.teamAgentIds.filter(
                    (id) => id !== this.client.user?.id
                );
            const mentionedTeamMember = otherTeamMembers.find((id) =>
                message.content.includes(`<@${id}>`)
            );

            // If another team member is mentioned, clear our interest
            if (mentionedTeamMember) {
                if (
                    hasInterest ||
                    this.interestChannels[message.channelId]?.currentHandler ===
                        this.client.user?.id
                ) {
                    delete this.interestChannels[message.channelId];

                    // Only return if we're not the mentioned member
                    if (!isDirectlyMentioned) {
                        return;
                    }
                }
            }

            // Set/maintain interest only if we're mentioned or already have interest
            if (isDirectlyMentioned) {
                this.interestChannels[message.channelId] = {
                    currentHandler: this.client.user?.id,
                    lastMessageSent: Date.now(),
                    messages: [],
                };
            } else if (!isTeamRequest && !hasInterest) {
                return;
            }

            // Bot-specific checks
            if (message.author.bot) {
                if (this._isTeamMember(authorId) && !isDirectlyMentioned) {
                    return;
                } else if (
                    this.runtime.character.clientConfig.discord
                        .shouldIgnoreBotMessages
                ) {
                    return;
                }
            }
        }

        try {
            const { processedContent, attachments } =
                await this.processMessageMedia(message);

            const audioAttachments = message.attachments.filter((attachment) =>
                attachment.contentType?.startsWith("audio/")
            );
            if (audioAttachments.size > 0) {
                const processedAudioAttachments =
                    await this.attachmentManager.processAttachments(
                        audioAttachments
                    );
                attachments.push(...processedAudioAttachments);
            }

            const roomId = stringToUuid(channelId + "-" + this.runtime.agentId);
            const userIdUUID = stringToUuid(userId);

            await this.runtime.ensureConnection(
                userIdUUID,
                roomId,
                userName,
                name,
                "discord"
            );

            const messageId = stringToUuid(
                message.id + "-" + this.runtime.agentId
            );

            let shouldIgnore = false;
            let shouldRespond = true;

            const content: Content = {
                text: processedContent,
                attachments: attachments,
                source: "discord",
                url: message.url,
                inReplyTo: message.reference?.messageId
                    ? stringToUuid(
                          message.reference.messageId +
                              "-" +
                              this.runtime.agentId
                      )
                    : undefined,
            };

            const userMessage = {
                content,
                userId: userIdUUID,
                agentId: this.runtime.agentId,
                roomId,
            };

            const memory: Memory = {
                id: stringToUuid(message.id + "-" + this.runtime.agentId),
                ...userMessage,
                userId: userIdUUID,
                agentId: this.runtime.agentId,
                roomId,
                content,
                createdAt: message.createdTimestamp,
            };

            if (content.text) {
                await this.runtime.messageManager.addEmbeddingToMemory(memory);
                await this.runtime.messageManager.createMemory(memory);

                if (this.interestChannels[message.channelId]) {
                    // Add new message
                    this.interestChannels[message.channelId].messages.push({
                        userId: userIdUUID,
                        userName: userName,
                        content: content,
                    });

                    // Trim to keep only recent messages
                    if (
                        this.interestChannels[message.channelId].messages
                            .length > MESSAGE_CONSTANTS.MAX_MESSAGES
                    ) {
                        this.interestChannels[message.channelId].messages =
                            this.interestChannels[
                                message.channelId
                            ].messages.slice(-MESSAGE_CONSTANTS.MAX_MESSAGES);
                    }
                }
            }

            let state = await this.runtime.composeState(userMessage, {
                discordClient: this.client,
                discordMessage: message,
                agentName:
                    this.runtime.character.name ||
                    this.client.user?.displayName,
            });

            const canSendResult = canSendMessage(message.channel);
            if (!canSendResult.canSend) {
                return elizaLogger.warn(
                    `Cannot send message to channel ${message.channel}`,
                    canSendResult
                );
            }

            if (!shouldIgnore) {
                shouldIgnore = await this._shouldIgnore(message);
            }

            if (shouldIgnore) {
                return;
            }

            const agentUserState =
                await this.runtime.databaseAdapter.getParticipantUserState(
                    roomId,
                    this.runtime.agentId
                );

            if (
                agentUserState === "MUTED" &&
                !message.mentions.has(this.client.user.id) &&
                !hasInterest
            ) {
                console.log("Ignoring muted room");
                // Ignore muted rooms unless explicitly mentioned
                return;
            }

            if (agentUserState === "FOLLOWED") {
                shouldRespond = true; // Always respond in followed rooms
            } else if (
                (!shouldRespond && hasInterest) ||
                (shouldRespond && !hasInterest)
            ) {
                shouldRespond = await this._shouldRespond(message, state);
            }

            if (shouldRespond) {
                const context = composeContext({
                    state,
                    template:
                        this.runtime.character.templates
                            ?.discordMessageHandlerTemplate ||
                        discordMessageHandlerTemplate,
                });

                const responseContent = await this._generateResponse(
                    memory,
                    state,
                    context
                );

                responseContent.text = responseContent.text?.trim();
                responseContent.inReplyTo = stringToUuid(
                    message.id + "-" + this.runtime.agentId
                );

                if (!responseContent.text) {
                    return;
                }

                const callback: HandlerCallback = async (
                    content: Content,
                    files: any[]
                ) => {
                    try {
                        if (message.id && !content.inReplyTo) {
                            content.inReplyTo = stringToUuid(
                                message.id + "-" + this.runtime.agentId
                            );
                        }
                        const messages = await sendMessageInChunks(
                            message.channel as TextChannel,
                            content.text,
                            message.id,
                            files
                        );

                        const memories: Memory[] = [];
                        for (const m of messages) {
                            let action = content.action;
                            // If there's only one message or it's the last message, keep the original action
                            // For multiple messages, set all but the last to 'CONTINUE'
                            if (
                                messages.length > 1 &&
                                m !== messages[messages.length - 1]
                            ) {
                                action = "CONTINUE";
                            }

                            const memory: Memory = {
                                id: stringToUuid(
                                    m.id + "-" + this.runtime.agentId
                                ),
                                userId: this.runtime.agentId,
                                agentId: this.runtime.agentId,
                                content: {
                                    ...content,
                                    action,
                                    inReplyTo: messageId,
                                    url: m.url,
                                },
                                roomId,
                                embedding: getEmbeddingZeroVector(),
                                createdAt: m.createdTimestamp,
                            };
                            memories.push(memory);
                        }
                        for (const m of memories) {
                            await this.runtime.messageManager.createMemory(m);
                        }
                        return memories;
                    } catch (error) {
                        console.error("Error sending message:", error);
                        return [];
                    }
                };

                const responseMessages = await callback(responseContent);

                state = await this.runtime.updateRecentMessageState(state);

                await this.runtime.processActions(
                    memory,
                    responseMessages,
                    state,
                    callback
                );
            }
            await this.runtime.evaluate(memory, state, shouldRespond);
        } catch (error) {
            console.error("Error handling message:", error);
            if (message.channel.type === ChannelType.GuildVoice) {
                // For voice channels, use text-to-speech for the error message
                const errorMessage = "Sorry, I had a glitch. What was that?";

                const speechService = this.runtime.getService<ISpeechService>(
                    ServiceType.SPEECH_GENERATION
                );
                if (!speechService) {
                    throw new Error("Speech generation service not found");
                }

                const audioStream = await speechService.generate(
                    this.runtime,
                    errorMessage
                );
                await this.voiceManager.playAudioStream(userId, audioStream);
            } else {
                // For text channels, send the error message
                console.error("Error sending message:", error);
            }
        }
    }

    async cacheMessages(channel: TextChannel, count: number = 20) {
        const messages = await channel.messages.fetch({ limit: count });

        // TODO: This is throwing an error but seems to work?
        for (const [_, message] of messages) {
            await this.handleMessage(message);
        }
    }

    private _isMessageForMe(message: DiscordMessage): boolean {
        const isMentioned = message.mentions.users?.has(this.client.user?.id as string);
        const guild = message.guild;
        const member = guild?.members.cache.get(this.client.user?.id as string);
        const nickname = member?.nickname;
        const memberId = member?.id;

        // Don't consider role mentions as direct mentions
        const hasRoleMentionOnly = message.mentions.roles.size > 0 && !isMentioned;

        // If it's only a role mention and we're in team mode, let team logic handle it
        if (hasRoleMentionOnly && this.runtime.character.clientConfig?.discord?.isPartOfTeam) {
            return false;
        }

        return isMentioned || (!this.runtime.character.clientConfig?.discord?.shouldRespondOnlyToMentions && (
            message.content.toLowerCase().includes(this.client.user?.username.toLowerCase() as string) ||
            message.content.toLowerCase().includes(this.client.user?.tag.toLowerCase() as string) ||
            (nickname && message.content.toLowerCase().includes(nickname.toLowerCase()))));
    }

    async processMessageMedia(
        message: DiscordMessage
    ): Promise<{ processedContent: string; attachments: Media[] }> {
        let processedContent = message.content;

        let attachments: Media[] = [];

        // Process code blocks in the message content
        const codeBlockRegex = /```([\s\S]*?)```/g;
        let match;
        while ((match = codeBlockRegex.exec(processedContent))) {
            const codeBlock = match[1];
            const lines = codeBlock.split("\n");
            const title = lines[0];
            const description = lines.slice(0, 3).join("\n");
            const attachmentId =
                `code-${Date.now()}-${Math.floor(Math.random() * 1000)}`.slice(
                    -5
                );
            attachments.push({
                id: attachmentId,
                url: "",
                title: title || "Code Block",
                source: "Code",
                description: description,
                text: codeBlock,
            });
            processedContent = processedContent.replace(
                match[0],
                `Code Block (${attachmentId})`
            );
        }

        // Process message attachments
        if (message.attachments.size > 0) {
            attachments = await this.attachmentManager.processAttachments(
                message.attachments
            );
        }

        // TODO: Move to attachments manager
        const urlRegex = /(https?:\/\/[^\s]+)/g;
        const urls = processedContent.match(urlRegex) || [];

        for (const url of urls) {
            if (
                this.runtime
                    .getService<IVideoService>(ServiceType.VIDEO)
                    ?.isVideoUrl(url)
            ) {
                const videoService = this.runtime.getService<IVideoService>(
                    ServiceType.VIDEO
                );
                if (!videoService) {
                    throw new Error("Video service not found");
                }
                const videoInfo = await videoService.processVideo(
                    url,
                    this.runtime
                );

                attachments.push({
                    id: `youtube-${Date.now()}`,
                    url: url,
                    title: videoInfo.title,
                    source: "YouTube",
                    description: videoInfo.description,
                    text: videoInfo.text,
                });
            } else {
                const browserService = this.runtime.getService<IBrowserService>(
                    ServiceType.BROWSER
                );
                if (!browserService) {
                    throw new Error("Browser service not found");
                }

                const { title, description: summary } =
                    await browserService.getPageContent(url, this.runtime);

                attachments.push({
                    id: `webpage-${Date.now()}`,
                    url: url,
                    title: title || "Web Page",
                    source: "Web",
                    description: summary,
                    text: summary,
                });
            }
        }

        return { processedContent, attachments };
    }

    private _getNormalizedUserId(id: string): string {
        return id.toString().replace(/[^0-9]/g, "");
    }

    private _isTeamMember(userId: string): boolean {
        const teamConfig = this.runtime.character.clientConfig?.discord;
        if (!teamConfig?.isPartOfTeam || !teamConfig.teamAgentIds) return false;

        const normalizedUserId = this._getNormalizedUserId(userId);

        const isTeamMember = teamConfig.teamAgentIds.some(
            (teamId) => this._getNormalizedUserId(teamId) === normalizedUserId
        );

        return isTeamMember;
    }

    private _isTeamLeader(): boolean {
        return (
            this.client.user?.id ===
            this.runtime.character.clientConfig?.discord?.teamLeaderId
        );
    }

    private _isTeamCoordinationRequest(content: string): boolean {
        const contentLower = content.toLowerCase();
        return TEAM_COORDINATION.KEYWORDS?.some((keyword) =>
            contentLower.includes(keyword.toLowerCase())
        );
    }

    private _isRelevantToTeamMember(
        content: string,
        channelId: string,
        lastAgentMemory: Memory | null = null
    ): boolean {
        const teamConfig = this.runtime.character.clientConfig?.discord;

        if (this._isTeamLeader() && lastAgentMemory?.content.text) {
            const timeSinceLastMessage = Date.now() - lastAgentMemory.createdAt;
            if (timeSinceLastMessage > MESSAGE_CONSTANTS.INTEREST_DECAY_TIME) {
                return false; // Memory too old, not relevant
            }

            const similarity = cosineSimilarity(
                content.toLowerCase(),
                lastAgentMemory.content.text.toLowerCase()
            );

            return (
                similarity >=
                MESSAGE_CONSTANTS.DEFAULT_SIMILARITY_THRESHOLD_FOLLOW_UPS
            );
        }

        // If no keywords defined, only leader maintains conversation
        if (!teamConfig?.teamMemberInterestKeywords) {
            return false;
        }

        return teamConfig.teamMemberInterestKeywords.some((keyword) =>
            content.toLowerCase().includes(keyword.toLowerCase())
        );
    }

    private _isMessageForMe(message: DiscordMessage): boolean {
        const isMentioned = message.mentions.users?.has(
            this.client.user?.id as string
        );
        const guild = message.guild;
        const member = guild?.members.cache.get(this.client.user?.id as string);
        const nickname = member?.nickname;

        // Don't consider role mentions as direct mentions
        const hasRoleMentionOnly =
            message.mentions.roles.size > 0 && !isMentioned;

        // If it's only a role mention and we're in team mode, let team logic handle it
        if (
            hasRoleMentionOnly &&
            this.runtime.character.clientConfig?.discord?.isPartOfTeam
        ) {
            return false;
        }

        return (
            isMentioned ||
            (!this.runtime.character.clientConfig?.discord
                ?.shouldRespondOnlyToMentions &&
                (message.content
                    .toLowerCase()
                    .includes(
                        this.client.user?.username.toLowerCase() as string
                    ) ||
                    message.content
                        .toLowerCase()
                        .includes(
                            this.client.user?.tag.toLowerCase() as string
                        ) ||
                    (nickname &&
                        message.content
                            .toLowerCase()
                            .includes(nickname.toLowerCase()))))
        );
    }

    private async _analyzeContextSimilarity(
        currentMessage: string,
        previousContext?: MessageContext,
        agentLastMessage?: string
    ): Promise<number> {
        if (!previousContext) return 1; // No previous context to compare against

        // If more than 5 minutes have passed, reduce similarity weight
        const timeDiff = Date.now() - previousContext.timestamp;
        const timeWeight = Math.max(0, 1 - timeDiff / (5 * 60 * 1000)); // 5 minutes threshold

        // Calculate content similarity
        const similarity = cosineSimilarity(
            currentMessage.toLowerCase(),
            previousContext.content.toLowerCase(),
            agentLastMessage?.toLowerCase()
        );

        // Weight the similarity by time factor
        const weightedSimilarity = similarity * timeWeight;

        return weightedSimilarity;
    }

    private async _shouldRespondBasedOnContext(
        message: DiscordMessage,
        channelState: InterestChannels[string]
    ): Promise<boolean> {
        // Always respond if directly mentioned
        if (this._isMessageForMe(message)) return true;

        // If we're not the current handler, don't respond
        if (channelState?.currentHandler !== this.client.user?.id) return false;

        // Check if we have messages to compare
        if (!channelState.messages?.length) return false;

        // Get last user message (not from the bot)
        const lastUserMessage = [...channelState.messages].reverse().find(
            (m, index) =>
                index > 0 && // Skip first message (current)
                m.userId !== this.runtime.agentId
        );

        if (!lastUserMessage) return false;

        const lastSelfMemories = await this.runtime.messageManager.getMemories({
            roomId: stringToUuid(
                message.channel.id + "-" + this.runtime.agentId
            ),
            unique: false,
            count: 5,
        });

        const lastSelfSortedMemories = lastSelfMemories
            ?.filter((m) => m.userId === this.runtime.agentId)
            .sort((a, b) => (b.createdAt || 0) - (a.createdAt || 0));

        // Calculate context similarity
        const contextSimilarity = await this._analyzeContextSimilarity(
            message.content,
            {
                content: lastUserMessage.content.text || "",
                timestamp: Date.now(),
            },
            lastSelfSortedMemories?.[0]?.content?.text
        );

        const similarityThreshold =
            this.runtime.character.clientConfig?.discord
                ?.messageSimilarityThreshold ||
            channelState.contextSimilarityThreshold ||
            MESSAGE_CONSTANTS.DEFAULT_SIMILARITY_THRESHOLD;

        return contextSimilarity >= similarityThreshold;
    }

    private _checkInterest(channelId: string): boolean {
        const channelState = this.interestChannels[channelId];
        if (!channelState) return false;

        const lastMessage =
            channelState.messages[channelState.messages.length - 1];
        // If it's been more than 5 minutes since last message, reduce interest
        const timeSinceLastMessage = Date.now() - channelState.lastMessageSent;

        if (timeSinceLastMessage > MESSAGE_CONSTANTS.INTEREST_DECAY_TIME) {
            delete this.interestChannels[channelId];
            return false;
        } else if (
            timeSinceLastMessage > MESSAGE_CONSTANTS.PARTIAL_INTEREST_DECAY
        ) {
            // Require stronger relevance for continued interest
            return this._isRelevantToTeamMember(
                lastMessage.content.text || "",
                channelId
            );
        }

        // If team leader and messages exist, check for topic changes and team member responses
        if (this._isTeamLeader() && channelState.messages.length > 0) {
            // If leader's keywords don't match and another team member has responded, drop interest
            if (
                !this._isRelevantToTeamMember(
                    lastMessage.content.text || "",
                    channelId
                )
            ) {
                const recentTeamResponses = channelState.messages
                    .slice(-3)
                    .some(
                        (m) =>
                            m.userId !== this.client.user?.id &&
                            this._isTeamMember(m.userId)
                    );

                if (recentTeamResponses) {
                    delete this.interestChannels[channelId];
                    return false;
                }
            }
        }

        // Check if conversation has shifted to a new topic
        if (channelState.messages.length > 0) {
            const recentMessages = channelState.messages.slice(
                -MESSAGE_CONSTANTS.RECENT_MESSAGE_COUNT
            );
            const differentUsers = new Set(recentMessages.map((m) => m.userId))
                .size;

            // If multiple users are talking and we're not involved, reduce interest
            if (
                differentUsers > 1 &&
                !recentMessages.some((m) => m.userId === this.client.user?.id)
            ) {
                delete this.interestChannels[channelId];
                return false;
            }
        }

        return true;
    }

    private async _shouldIgnore(message: DiscordMessage): Promise<boolean> {
        // if the message is from us, ignore
        if (message.author.id === this.client.user?.id) return true;

        // Honor mentions-only mode
        if (
            this.runtime.character.clientConfig?.discord
                ?.shouldRespondOnlyToMentions
        ) {
            return !this._isMessageForMe(message);
        }

        // Team-based ignore logic
        if (this.runtime.character.clientConfig?.discord?.isPartOfTeam) {
            const authorId = this._getNormalizedUserId(message.author.id);

            if (this._isTeamLeader()) {
                if (this._isTeamCoordinationRequest(message.content)) {
                    return false;
                }
                // Ignore if message is only about team member interests and not directed to leader
                if (!this._isMessageForMe(message)) {
                    const otherMemberInterests =
                        this.runtime.character.clientConfig?.discord
                            ?.teamMemberInterestKeywords || [];
                    const hasOtherInterests = otherMemberInterests.some(
                        (keyword) =>
                            message.content
                                .toLowerCase()
                                .includes(keyword.toLowerCase())
                    );
                    if (hasOtherInterests) {
                        return true;
                    }
                }
            } else if (this._isTeamCoordinationRequest(message.content)) {
                const randomDelay =
                    Math.floor(
                        Math.random() *
                            (TIMING_CONSTANTS.TEAM_MEMBER_DELAY_MAX -
                                TIMING_CONSTANTS.TEAM_MEMBER_DELAY_MIN)
                    ) + TIMING_CONSTANTS.TEAM_MEMBER_DELAY_MIN; // 1-3 second random delay
                await new Promise((resolve) =>
                    setTimeout(resolve, randomDelay)
                );
                return false;
            }

            if (this._isTeamMember(authorId)) {
                if (!this._isMessageForMe(message)) {
                    // If message contains our interests, don't ignore
                    if (
                        this._isRelevantToTeamMember(
                            message.content,
                            message.channelId
                        )
                    ) {
                        return false;
                    }
                    return true;
                }
            }

            // Check if we're in an active conversation based on context
            const channelState = this.interestChannels[message.channelId];

            if (channelState?.currentHandler) {
                // If we're the current handler, check context
                if (channelState.currentHandler === this.client.user?.id) {
                    //If it's our keywords, bypass context check
                    if (
                        this._isRelevantToTeamMember(
                            message.content,
                            message.channelId
                        )
                    ) {
                        return false;
                    }

                    const shouldRespondContext =
                        await this._shouldRespondBasedOnContext(
                            message,
                            channelState
                        );

                    // If context is different, ignore. If similar, don't ignore
                    return !shouldRespondContext;
                }

                // If another team member is handling and we're not mentioned or coordinating
                else if (
                    !this._isMessageForMe(message) &&
                    !this._isTeamCoordinationRequest(message.content)
                ) {
                    return true;
                }
            }
        }

        let messageContent = message.content.toLowerCase();

        // Replace the bot's @ping with the character name
        const botMention = `<@!?${this.client.user?.id}>`;
        messageContent = messageContent.replace(
            new RegExp(botMention, "gi"),
            this.runtime.character.name.toLowerCase()
        );

        // Replace the bot's username with the character name
        const botUsername = this.client.user?.username.toLowerCase();
        messageContent = messageContent.replace(
            new RegExp(`\\b${botUsername}\\b`, "g"),
            this.runtime.character.name.toLowerCase()
        );

        // strip all special characters
        messageContent = messageContent.replace(/[^a-zA-Z0-9\s]/g, "");

        // short responses where eliza should stop talking and disengage unless mentioned again
        if (
            messageContent.length < MESSAGE_LENGTH_THRESHOLDS.LOSE_INTEREST &&
            LOSE_INTEREST_WORDS.some((word) => messageContent.includes(word))
        ) {
            delete this.interestChannels[message.channelId];
            return true;
        }

        // If we're not interested in the channel and it's a short message, ignore it
        if (
            messageContent.length < MESSAGE_LENGTH_THRESHOLDS.SHORT_MESSAGE &&
            !this.interestChannels[message.channelId]
        ) {
            return true;
        }

        const targetedPhrases = [
            this.runtime.character.name + " stop responding",
            this.runtime.character.name + " stop talking",
            this.runtime.character.name + " shut up",
            this.runtime.character.name + " stfu",
            "stop talking" + this.runtime.character.name,
            this.runtime.character.name + " stop talking",
            "shut up " + this.runtime.character.name,
            this.runtime.character.name + " shut up",
            "stfu " + this.runtime.character.name,
            this.runtime.character.name + " stfu",
            "chill" + this.runtime.character.name,
            this.runtime.character.name + " chill",
        ];

        // lose interest if pinged and told to stop responding
        if (targetedPhrases.some((phrase) => messageContent.includes(phrase))) {
            delete this.interestChannels[message.channelId];
            return true;
        }

        // if the message is short, ignore but maintain interest
        if (
            !this.interestChannels[message.channelId] &&
            messageContent.length < MESSAGE_LENGTH_THRESHOLDS.VERY_SHORT_MESSAGE
        ) {
            return true;
        }

        if (
            message.content.length <
                MESSAGE_LENGTH_THRESHOLDS.IGNORE_RESPONSE &&
            IGNORE_RESPONSE_WORDS.some((word) =>
                message.content.toLowerCase().includes(word)
            )
        ) {
            return true;
        }
        return false;
    }

    private async _shouldRespond(
        message: DiscordMessage,
        state: State
    ): Promise<boolean> {
        if (message.author.id === this.client.user?.id) return false;
        // if (message.author.bot) return false;

        // Honor mentions-only mode
<<<<<<< HEAD
        if (this.runtime.character.clientConfig?.discord?.shouldRespondOnlyToMentions) {
            return this._isMessageForMe(message);
        }

=======
        if (
            this.runtime.character.clientConfig?.discord
                ?.shouldRespondOnlyToMentions
        ) {
            return this._isMessageForMe(message);
        }

        const channelState = this.interestChannels[message.channelId];

        // Check if team member has direct interest first
        if (
            this.runtime.character.clientConfig?.discord?.isPartOfTeam &&
            !this._isTeamLeader() &&
            this._isRelevantToTeamMember(message.content, message.channelId)
        ) {
            return true;
        }

        try {
            // Team-based response logic
            if (this.runtime.character.clientConfig?.discord?.isPartOfTeam) {
                // Team leader coordination
                if (
                    this._isTeamLeader() &&
                    this._isTeamCoordinationRequest(message.content)
                ) {
                    return true;
                }

                if (
                    !this._isTeamLeader() &&
                    this._isRelevantToTeamMember(
                        message.content,
                        message.channelId
                    )
                ) {
                    // Add small delay for non-leader responses
                    await new Promise((resolve) =>
                        setTimeout(resolve, TIMING_CONSTANTS.TEAM_MEMBER_DELAY)
                    ); //1.5 second delay

                    // If leader has responded in last few seconds, reduce chance of responding

                    if (channelState?.messages?.length) {
                        const recentMessages = channelState.messages.slice(
                            -MESSAGE_CONSTANTS.RECENT_MESSAGE_COUNT
                        );
                        const leaderResponded = recentMessages.some(
                            (m) =>
                                m.userId ===
                                    this.runtime.character.clientConfig?.discord
                                        ?.teamLeaderId &&
                                Date.now() - channelState.lastMessageSent < 3000
                        );

                        if (leaderResponded) {
                            // 50% chance to respond if leader just did
                            return (
                                Math.random() > RESPONSE_CHANCES.AFTER_LEADER
                            );
                        }
                    }

                    return true;
                }

                // If I'm the leader but message doesn't match my keywords, add delay and check for team responses
                if (
                    this._isTeamLeader() &&
                    !this._isRelevantToTeamMember(
                        message.content,
                        message.channelId
                    )
                ) {
                    const randomDelay =
                        Math.floor(
                            Math.random() *
                                (TIMING_CONSTANTS.LEADER_DELAY_MAX -
                                    TIMING_CONSTANTS.LEADER_DELAY_MIN)
                        ) + TIMING_CONSTANTS.LEADER_DELAY_MIN; // 2-4 second random delay
                    await new Promise((resolve) =>
                        setTimeout(resolve, randomDelay)
                    );

                    // After delay, check if another team member has already responded
                    if (channelState?.messages?.length) {
                        const recentResponses = channelState.messages.slice(
                            -MESSAGE_CONSTANTS.RECENT_MESSAGE_COUNT
                        );
                        const otherTeamMemberResponded = recentResponses.some(
                            (m) =>
                                m.userId !== this.client.user?.id &&
                                this._isTeamMember(m.userId)
                        );

                        if (otherTeamMemberResponded) {
                            return false;
                        }
                    }
                }

                // Update current handler if we're mentioned
                if (this._isMessageForMe(message)) {
                    const channelState =
                        this.interestChannels[message.channelId];
                    if (channelState) {
                        channelState.currentHandler = this.client.user?.id;
                        channelState.lastMessageSent = Date.now();
                    }
                    return true;
                }

                // Don't respond if another teammate is handling the conversation
                if (channelState?.currentHandler) {
                    if (
                        channelState.currentHandler !== this.client.user?.id &&
                        this._isTeamMember(channelState.currentHandler)
                    ) {
                        return false;
                    }
                }

                // Natural conversation cadence
                if (!this._isMessageForMe(message) && channelState) {
                    // Count our recent messages
                    const recentMessages = channelState.messages.slice(
                        -MESSAGE_CONSTANTS.CHAT_HISTORY_COUNT
                    );
                    const ourMessageCount = recentMessages.filter(
                        (m) => m.userId === this.client.user?.id
                    ).length;

                    // Reduce responses if we've been talking a lot
                    if (ourMessageCount > 2) {
                        // Exponentially decrease chance to respond
                        const responseChance = Math.pow(
                            0.5,
                            ourMessageCount - 2
                        );
                        if (Math.random() > responseChance) {
                            return false;
                        }
                    }
                }
            }
        } catch (error) {
            elizaLogger.error("Error in _shouldRespond team processing:", {
                error,
                agentId: this.runtime.agentId,
                channelId: message.channelId,
            });
        }

        // Otherwise do context check
        if (channelState?.previousContext) {
            const shouldRespondContext =
                await this._shouldRespondBasedOnContext(message, channelState);
            if (!shouldRespondContext) {
                delete this.interestChannels[message.channelId];
                return false;
            }
        }

>>>>>>> bf60b960
        if (message.mentions.has(this.client.user?.id as string)) return true;

        const guild = message.guild;
        const member = guild?.members.cache.get(this.client.user?.id as string);
        const nickname = member?.nickname;

        if (
            message.content
                .toLowerCase()
                .includes(this.client.user?.username.toLowerCase() as string) ||
            message.content
                .toLowerCase()
                .includes(this.client.user?.tag.toLowerCase() as string) ||
            (nickname &&
                message.content.toLowerCase().includes(nickname.toLowerCase()))
        ) {
            return true;
        }

        if (!message.guild) {
            return true;
        }

        // If none of the above conditions are met, use the generateText to decide
        const shouldRespondContext = composeContext({
            state,
            template:
                this.runtime.character.templates
                    ?.discordShouldRespondTemplate ||
                this.runtime.character.templates?.shouldRespondTemplate ||
                discordShouldRespondTemplate,
        });

        const response = await generateShouldRespond({
            runtime: this.runtime,
            context: shouldRespondContext,
            modelClass: ModelClass.SMALL,
        });

        if (response === "RESPOND") {
            if (channelState) {
                channelState.previousContext = {
                    content: message.content,
                    timestamp: Date.now(),
                };
            }

            return true;
        } else if (response === "IGNORE") {
            return false;
        } else if (response === "STOP") {
            delete this.interestChannels[message.channelId];
            return false;
        } else {
            console.error(
                "Invalid response from response generateText:",
                response
            );
            return false;
        }
    }

    private async _generateResponse(
        message: Memory,
        state: State,
        context: string
    ): Promise<Content> {
        const { userId, roomId } = message;

        const response = await generateMessageResponse({
            runtime: this.runtime,
            context,
            modelClass: ModelClass.LARGE,
        });

        if (!response) {
            console.error("No response from generateMessageResponse");
            return;
        }

        await this.runtime.databaseAdapter.log({
            body: { message, context, response },
            userId: userId,
            roomId,
            type: "response",
        });

        return response;
    }

    async fetchBotName(botToken: string) {
        const url = "https://discord.com/api/v10/users/@me";

        const response = await fetch(url, {
            method: "GET",
            headers: {
                Authorization: `Bot ${botToken}`,
            },
        });

        if (!response.ok) {
            throw new Error(
                `Error fetching bot details: ${response.statusText}`
            );
        }

        const data = await response.json();
        return data.username;
    }
}<|MERGE_RESOLUTION|>--- conflicted
+++ resolved
@@ -92,16 +92,11 @@
         }
 
         // Check for mentions-only mode setting
-<<<<<<< HEAD
-        if (this.runtime.character.clientConfig?.discord?.shouldRespondOnlyToMentions) {
-            if(!this._isMessageForMe(message)) {
-=======
         if (
             this.runtime.character.clientConfig?.discord
                 ?.shouldRespondOnlyToMentions
         ) {
             if (!this._isMessageForMe(message)) {
->>>>>>> bf60b960
                 return;
             }
         }
@@ -1061,12 +1056,6 @@
         // if (message.author.bot) return false;
 
         // Honor mentions-only mode
-<<<<<<< HEAD
-        if (this.runtime.character.clientConfig?.discord?.shouldRespondOnlyToMentions) {
-            return this._isMessageForMe(message);
-        }
-
-=======
         if (
             this.runtime.character.clientConfig?.discord
                 ?.shouldRespondOnlyToMentions
@@ -1229,8 +1218,7 @@
                 return false;
             }
         }
-
->>>>>>> bf60b960
+          
         if (message.mentions.has(this.client.user?.id as string)) return true;
 
         const guild = message.guild;

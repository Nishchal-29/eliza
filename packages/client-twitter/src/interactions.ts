import { SearchMode, Tweet } from "agent-twitter-client";
import {
    composeContext,
    generateMessageResponse,
    generateShouldRespond,
    messageCompletionFooter,
    shouldRespondFooter,
    Content,
    HandlerCallback,
    IAgentRuntime,
    Memory,
    ModelClass,
    State,
    stringToUuid,
    elizaLogger,
} from "@ai16z/eliza";
<<<<<<< HEAD
import { ClientBase } from "./base.ts";
=======
import { ClientBase } from "./base";
>>>>>>> 34119d7b
import { buildConversationThread, sendTweet, wait } from "./utils.ts";
import { embeddingZeroVector } from "@ai16z/eliza";

export const twitterMessageHandlerTemplate =
    `{{timeline}}

# Knowledge
{{knowledge}}

# Task: Generate a post for the character {{agentName}}.
About {{agentName}} (@{{twitterUserName}}):
{{bio}}
{{lore}}
{{topics}}

{{providers}}

{{characterPostExamples}}

{{postDirections}}

Recent interactions between {{agentName}} and other users:
{{recentPostInteractions}}

{{recentPosts}}


# Task: Generate a post/reply in the voice, style and perspective of {{agentName}} (@{{twitterUserName}}) while using the thread of tweets as additional context:
Current Post:
{{currentPost}}
Thread of Tweets You Are Replying To:

{{formattedConversation}}

{{actions}}

# Task: Generate a post in the voice, style and perspective of {{agentName}} (@{{twitterUserName}}). Include an action, if appropriate. {{actionNames}}:
{{currentPost}}
` + messageCompletionFooter;

export const twitterShouldRespondTemplate =
    `# INSTRUCTIONS: Determine if {{agentName}} (@{{twitterUserName}}) should respond to the message and participate in the conversation. Do not comment. Just respond with "true" or "false".

Response options are RESPOND, IGNORE and STOP .

{{agentName}} should respond to messages that are directed at them, or participate in conversations that are interesting or relevant to their background, IGNORE messages that are irrelevant to them, and should STOP if the conversation is concluded.

{{agentName}} is in a room with other users and wants to be conversational, but not annoying.
{{agentName}} should RESPOND to messages that are directed at them, or participate in conversations that are interesting or relevant to their background.
If a message is not interesting or relevant, {{agentName}} should IGNORE.
Unless directly RESPONDing to a user, {{agentName}} should IGNORE messages that are very short or do not contain much information.
If a user asks {{agentName}} to stop talking, {{agentName}} should STOP.
If {{agentName}} concludes a conversation and isn't part of the conversation anymore, {{agentName}} should STOP.

{{recentPosts}}

IMPORTANT: {{agentName}} (aka @{{twitterUserName}}) is particularly sensitive about being annoying, so if there is any doubt, it is better to IGNORE than to RESPOND.

{{currentPost}}

Thread of Tweets You Are Replying To:

{{formattedConversation}}

# INSTRUCTIONS: Respond with [RESPOND] if {{agentName}} should respond, or [IGNORE] if {{agentName}} should not respond to the last message and [STOP] if {{agentName}} should stop participating in the conversation.
` + shouldRespondFooter;

export class TwitterInteractionClient {
    client: ClientBase;
    runtime: IAgentRuntime;

    constructor(client: ClientBase, runtime: IAgentRuntime) {
        this.client = client;
        this.runtime = runtime;
    }

    async start() {
        const handleTwitterInteractionsLoop = () => {
            this.handleTwitterInteractions();
            setTimeout(
                handleTwitterInteractionsLoop,
                (Math.floor(Math.random() * (5 - 2 + 1)) + 2) * 60 * 1000
            ); // Random interval between 2-5 minutes
        };
        handleTwitterInteractionsLoop();
    }

    async handleTwitterInteractions() {
        elizaLogger.log("Checking Twitter interactions");

        const twitterUsername = this.client.profile.username;
        try {
            // Check for mentions
            const tweetCandidates = (
                await this.client.fetchSearchTweets(
                    `@${twitterUsername}`,
                    20,
                    SearchMode.Latest
                )
            ).tweets;

            // de-duplicate tweetCandidates with a set
            const uniqueTweetCandidates = [...new Set(tweetCandidates)];
            // Sort tweet candidates by ID in ascending order
            uniqueTweetCandidates
                .sort((a, b) => a.id.localeCompare(b.id))
                .filter((tweet) => tweet.userId !== this.client.profile.id);

            // for each tweet candidate, handle the tweet
            for (const tweet of uniqueTweetCandidates) {
                if (
                    !this.client.lastCheckedTweetId ||
                    BigInt(tweet.id) > this.client.lastCheckedTweetId
                ) {
                    elizaLogger.log("New Tweet found", tweet.permanentUrl);

                    const roomId = stringToUuid(
                        tweet.conversationId + "-" + this.runtime.agentId
                    );

                    const userIdUUID =
                        tweet.userId === this.client.profile.id
                            ? this.runtime.agentId
                            : stringToUuid(tweet.userId!);

                    await this.runtime.ensureConnection(
                        userIdUUID,
                        roomId,
                        tweet.username,
                        tweet.name,
                        "twitter"
                    );

                    const thread = await buildConversationThread(
                        tweet,
                        this.client
                    );

                    const message = {
                        content: { text: tweet.text },
                        agentId: this.runtime.agentId,
                        userId: userIdUUID,
                        roomId,
                    };

                    await this.handleTweet({
                        tweet,
                        message,
                        thread,
                    });

                    // Update the last checked tweet ID after processing each tweet
<<<<<<< HEAD
                    this.lastCheckedTweetId = parseInt(tweet.id);
=======
                    this.client.lastCheckedTweetId = BigInt(tweet.id);
>>>>>>> 34119d7b
                }
            }

            // Save the latest checked tweet ID to the file
<<<<<<< HEAD
            await this.cacheLatestCheckedTweetId();
=======
            await this.client.cacheLatestCheckedTweetId();
>>>>>>> 34119d7b

            elizaLogger.log("Finished checking Twitter interactions");
        } catch (error) {
            elizaLogger.error("Error handling Twitter interactions:", error);
        }
    }

    private async handleTweet({
        tweet,
        message,
        thread,
    }: {
        tweet: Tweet;
        message: Memory;
        thread: Tweet[];
    }) {
        if (tweet.userId === this.client.profile.id) {
            // console.log("skipping tweet from bot itself", tweet.id);
            // Skip processing if the tweet is from the bot itself
            return;
        }

        if (!message.content.text) {
            elizaLogger.log("Skipping Tweet with no text", tweet.id);
            return { text: "", action: "IGNORE" };
        }

        elizaLogger.log("Processing Tweet: ", tweet.id);
        const formatTweet = (tweet: Tweet) => {
            return `  ID: ${tweet.id}
  From: ${tweet.name} (@${tweet.username})
  Text: ${tweet.text}`;
        };
        const currentPost = formatTweet(tweet);

        let homeTimeline: Tweet[] = [];
        // read the file if it exists

<<<<<<< HEAD
        const cachedTimeline = await this.getCachedTimeline();
        if (cachedTimeline) {
            homeTimeline = cachedTimeline;
        } else {
            homeTimeline = await this.fetchHomeTimeline(50);
            await this.cacheTimeline(homeTimeline);
=======
        const cachedTimeline = await this.client.getCachedTimeline();
        if (cachedTimeline) {
            homeTimeline = cachedTimeline;
        } else {
            homeTimeline = await this.client.fetchHomeTimeline(50);
            await this.client.cacheTimeline(homeTimeline);
>>>>>>> 34119d7b
        }

        elizaLogger.debug("Thread: ", thread);
        const formattedConversation = thread
            .map(
                (tweet) => `@${tweet.username} (${new Date(
                    tweet.timestamp * 1000
                ).toLocaleString("en-US", {
                    hour: "2-digit",
                    minute: "2-digit",
                    month: "short",
                    day: "numeric",
                })}):
        ${tweet.text}`
            )
            .join("\n\n");

        elizaLogger.debug("formattedConversation: ", formattedConversation);

        const formattedHomeTimeline =
            `# ${this.runtime.character.name}'s Home Timeline\n\n` +
            homeTimeline
                .map((tweet) => {
                    return `ID: ${tweet.id}\nFrom: ${tweet.name} (@${tweet.username})${tweet.inReplyToStatusId ? ` In reply to: ${tweet.inReplyToStatusId}` : ""}\nText: ${tweet.text}\n---\n`;
                })
                .join("\n");

        let state = await this.runtime.composeState(message, {
            twitterClient: this.client.twitterClient,
            twitterUserName: this.runtime.getSetting("TWITTER_USERNAME"),
            currentPost,
            formattedConversation,
            timeline: formattedHomeTimeline,
        });

        // check if the tweet exists, save if it doesn't
        const tweetId = stringToUuid(tweet.id + "-" + this.runtime.agentId);
        const tweetExists =
            await this.runtime.messageManager.getMemoryById(tweetId);

        if (!tweetExists) {
            elizaLogger.log("tweet does not exist, saving");
            const userIdUUID = stringToUuid(tweet.userId as string);
            const roomId = stringToUuid(tweet.conversationId);

            const message = {
                id: tweetId,
                agentId: this.runtime.agentId,
                content: {
                    text: tweet.text,
                    url: tweet.permanentUrl,
                    inReplyTo: tweet.inReplyToStatusId
                        ? stringToUuid(
                              tweet.inReplyToStatusId +
                                  "-" +
                                  this.runtime.agentId
                          )
                        : undefined,
                },
                userId: userIdUUID,
                roomId,
                createdAt: tweet.timestamp * 1000,
            };
            this.client.saveRequestMessage(message, state);
        }

        const shouldRespondContext = composeContext({
            state,
            template:
                this.runtime.character.templates
                    ?.twitterShouldRespondTemplate ||
                this.runtime.character?.templates?.shouldRespondTemplate ||
                twitterShouldRespondTemplate,
        });

        const shouldRespond = await generateShouldRespond({
            runtime: this.runtime,
            context: shouldRespondContext,
            modelClass: ModelClass.MEDIUM,
        });

        // Promise<"RESPOND" | "IGNORE" | "STOP" | null> {
        if (shouldRespond !== "RESPOND") {
            elizaLogger.log("Not responding to message");
            return { text: "Response Decision:", action: shouldRespond };
        }

        const context = composeContext({
            state,
            template:
                this.runtime.character.templates
                    ?.twitterMessageHandlerTemplate ||
                this.runtime.character?.templates?.messageHandlerTemplate ||
                twitterMessageHandlerTemplate,
        });

        elizaLogger.debug("Interactions prompt:\n" + context);

        const response = await generateMessageResponse({
            runtime: this.runtime,
            context,
            modelClass: ModelClass.MEDIUM,
        });

        const removeQuotes = (str: string) =>
            str.replace(/^['"](.*)['"]$/, "$1");

        const stringId = stringToUuid(tweet.id + "-" + this.runtime.agentId);

        response.inReplyTo = stringId;

        response.text = removeQuotes(response.text);

        if (response.text) {
            try {
                const callback: HandlerCallback = async (response: Content) => {
                    const memories = await sendTweet(
                        this.client,
                        response,
                        message.roomId,
                        this.runtime.getSetting("TWITTER_USERNAME"),
                        tweet.id
                    );
                    return memories;
                };

                const responseMessages = await callback(response);

                state = (await this.runtime.updateRecentMessageState(
                    state
                )) as State;

                for (const responseMessage of responseMessages) {
                    if (
                        responseMessage ===
                        responseMessages[responseMessages.length - 1]
                    ) {
                        responseMessage.content.action = response.action;
                    } else {
                        responseMessage.content.action = "CONTINUE";
                    }
                    await this.runtime.messageManager.createMemory(
                        responseMessage
                    );
                }

                await this.runtime.evaluate(message, state);

                await this.runtime.processActions(
                    message,
                    responseMessages,
                    state
                );

                const responseInfo = `Context:\n\n${context}\n\nSelected Post: ${tweet.id} - ${tweet.username}: ${tweet.text}\nAgent's Output:\n${response.text}`;

                await this.runtime.cacheManager.set(
                    `twitter/tweet_generation_${tweet.id}.txt`,
                    responseInfo
                );
                await wait();
            } catch (error) {
                elizaLogger.error(`Error sending response tweet: ${error}`);
            }
        }
    }

    async buildConversationThread(
        tweet: Tweet,
        maxReplies: number = 10
    ): Promise<Tweet[]> {
        const thread: Tweet[] = [];
        const visited: Set<string> = new Set();

        async function processThread(currentTweet: Tweet, depth: number = 0) {
            elizaLogger.log("Processing tweet:", {
                id: currentTweet.id,
                inReplyToStatusId: currentTweet.inReplyToStatusId,
                depth: depth,
            });

            if (!currentTweet) {
                elizaLogger.log("No current tweet found for thread building");
                return;
            }

            if (depth >= maxReplies) {
                elizaLogger.log("Reached maximum reply depth", depth);
                return;
            }

            // Handle memory storage
            const memory = await this.runtime.messageManager.getMemoryById(
                stringToUuid(currentTweet.id + "-" + this.runtime.agentId)
            );
            if (!memory) {
                const roomId = stringToUuid(
                    currentTweet.conversationId + "-" + this.runtime.agentId
                );
                const userId = stringToUuid(currentTweet.userId);

                await this.runtime.ensureConnection(
                    userId,
                    roomId,
                    currentTweet.username,
                    currentTweet.name,
                    "twitter"
                );

                this.runtime.messageManager.createMemory({
                    id: stringToUuid(
                        currentTweet.id + "-" + this.runtime.agentId
                    ),
                    agentId: this.runtime.agentId,
                    content: {
                        text: currentTweet.text,
                        source: "twitter",
                        url: currentTweet.permanentUrl,
                        inReplyTo: currentTweet.inReplyToStatusId
                            ? stringToUuid(
                                  currentTweet.inReplyToStatusId +
                                      "-" +
                                      this.runtime.agentId
                              )
                            : undefined,
                    },
                    createdAt: currentTweet.timestamp * 1000,
                    roomId,
                    userId:
                        currentTweet.userId === this.twitterUserId
                            ? this.runtime.agentId
                            : stringToUuid(currentTweet.userId),
                    embedding: embeddingZeroVector,
                });
            }

            if (visited.has(currentTweet.id)) {
                elizaLogger.log("Already visited tweet:", currentTweet.id);
                return;
            }

            visited.add(currentTweet.id);
            thread.unshift(currentTweet);

            elizaLogger.debug("Current thread state:", {
                length: thread.length,
                currentDepth: depth,
                tweetId: currentTweet.id,
            });

            if (currentTweet.inReplyToStatusId) {
                elizaLogger.log(
                    "Fetching parent tweet:",
                    currentTweet.inReplyToStatusId
                );
                try {
                    const parentTweet = await this.twitterClient.getTweet(
                        currentTweet.inReplyToStatusId
                    );

                    if (parentTweet) {
                        elizaLogger.log("Found parent tweet:", {
                            id: parentTweet.id,
                            text: parentTweet.text?.slice(0, 50),
                        });
                        await processThread(parentTweet, depth + 1);
                    } else {
                        elizaLogger.log(
                            "No parent tweet found for:",
                            currentTweet.inReplyToStatusId
                        );
                    }
                } catch (error) {
                    elizaLogger.log("Error fetching parent tweet:", {
                        tweetId: currentTweet.inReplyToStatusId,
                        error,
                    });
                }
            } else {
                elizaLogger.log(
                    "Reached end of reply chain at:",
                    currentTweet.id
                );
            }
        }

        // Need to bind this context for the inner function
        await processThread.bind(this)(tweet, 0);

        elizaLogger.debug("Final thread built:", {
            totalTweets: thread.length,
            tweetIds: thread.map((t) => ({
                id: t.id,
                text: t.text?.slice(0, 50),
            })),
        });

        return thread;
    }
}<|MERGE_RESOLUTION|>--- conflicted
+++ resolved
@@ -14,11 +14,7 @@
     stringToUuid,
     elizaLogger,
 } from "@ai16z/eliza";
-<<<<<<< HEAD
-import { ClientBase } from "./base.ts";
-=======
 import { ClientBase } from "./base";
->>>>>>> 34119d7b
 import { buildConversationThread, sendTweet, wait } from "./utils.ts";
 import { embeddingZeroVector } from "@ai16z/eliza";
 
@@ -171,20 +167,12 @@
                     });
 
                     // Update the last checked tweet ID after processing each tweet
-<<<<<<< HEAD
-                    this.lastCheckedTweetId = parseInt(tweet.id);
-=======
                     this.client.lastCheckedTweetId = BigInt(tweet.id);
->>>>>>> 34119d7b
                 }
             }
 
             // Save the latest checked tweet ID to the file
-<<<<<<< HEAD
-            await this.cacheLatestCheckedTweetId();
-=======
             await this.client.cacheLatestCheckedTweetId();
->>>>>>> 34119d7b
 
             elizaLogger.log("Finished checking Twitter interactions");
         } catch (error) {
@@ -223,21 +211,12 @@
         let homeTimeline: Tweet[] = [];
         // read the file if it exists
 
-<<<<<<< HEAD
-        const cachedTimeline = await this.getCachedTimeline();
-        if (cachedTimeline) {
-            homeTimeline = cachedTimeline;
-        } else {
-            homeTimeline = await this.fetchHomeTimeline(50);
-            await this.cacheTimeline(homeTimeline);
-=======
         const cachedTimeline = await this.client.getCachedTimeline();
         if (cachedTimeline) {
             homeTimeline = cachedTimeline;
         } else {
             homeTimeline = await this.client.fetchHomeTimeline(50);
             await this.client.cacheTimeline(homeTimeline);
->>>>>>> 34119d7b
         }
 
         elizaLogger.debug("Thread: ", thread);

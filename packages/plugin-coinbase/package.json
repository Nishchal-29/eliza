{
    "name": "@elizaos/plugin-coinbase",
    "version": "0.25.6-alpha.1",
    "type": "module",
    "main": "dist/index.js",
    "module": "dist/index.js",
    "types": "dist/index.d.ts",
    "exports": {
        "./package.json": "./package.json",
        ".": {
            "import": {
                "@elizaos/source": "./src/index.ts",
                "types": "./dist/index.d.ts",
                "default": "./dist/index.js"
            }
        }
    },
    "files": [
        "dist"
    ],
    "dependencies": {
        "@elizaos/core": "workspace:*",
        "@types/jsonwebtoken": "^9.0.7",
        "coinbase-advanced-sdk": "file:../../packages/plugin-coinbase/advanced-sdk-ts",
        "coinbase-api": "1.0.5",
        "jsonwebtoken": "^9.0.2",
        "node-fetch": "^2.6.1"
    },
    "devDependencies": {
        "@types/node": "^20.0.0",
        "tsup": "8.3.5",
        "vitest": "^3.0.0"
    },
    "scripts": {
        "build": "tsup --format esm --dts",
        "dev": "tsup --format esm --dts --watch",
        "test": "vitest run",
        "test:watch": "vitest"
<<<<<<< HEAD
=======
    },
    "publishConfig": {
        "access": "public"
>>>>>>> 2dbf2cc0
    }
}<|MERGE_RESOLUTION|>--- conflicted
+++ resolved
@@ -36,11 +36,8 @@
         "dev": "tsup --format esm --dts --watch",
         "test": "vitest run",
         "test:watch": "vitest"
-<<<<<<< HEAD
-=======
     },
     "publishConfig": {
         "access": "public"
->>>>>>> 2dbf2cc0
     }
 }